# Easy Natural Language Processing

Overparameterized neural networks are lazy (Chizat et al., 2019), so we design structures and objectives that can be easily optimized. 

`eznlp` is a `PyTorch`-based package for neural natural language processing, currently supporting the following tasks:

* Text Classification ([Experimental Results](docs/text-classification.md))
* Named Entity Recognition ([Experimental Results](docs/entity-recognition.md))
* Relation Extraction ([Experimental Results](docs/relation-extraction.md))
* Attribute Extraction
* Machine Translation
* Image Captioning

This repository also maintains the code of our papers: 
* Check this [link](docs/deep-span.md) for "Deep Span Representations for Named Entity Recognition" accepted to *Findings of ACL 2023*. 
* Check this [link](docs/boundary-smoothing.md) for "Boundary Smoothing for Named Entity Recognition" in *ACL 2022*. 
* Check the [annotation scheme](publications/framework/scheme.pdf) and [HwaMei-500](publications/framework/HwaMei-500.md) dataset described in "A Unified Framework of Medical Information Annotation and Extraction for Chinese Clinical Text" on *Artificial Intelligence in Medicine*. 


## Installation
### Create an environment
```bash
$ conda create --name eznlp python=3.8
$ conda activate eznlp
```

### Install dependencies
```bash
$ conda install numpy=1.18.5 pandas=1.0.5 xlrd=1.2.0 matplotlib=3.2.2 
$ conda install pytorch=1.7.1 torchvision=0.8.2 torchtext=0.8.1 {cpuonly|cudatoolkit=10.2|cudatoolkit=11.0} -c pytorch 
$ pip install -r requirements.txt 
```

### Install `eznlp`
* From source (recommended)
```bash
$ python setup.py sdist
$ pip install dist/eznlp-<version>.tar.gz --no-deps
```

* With `pip`
```bash
$ pip install eznlp --no-deps
```


## Running the Code
### Text classification
```bash
$ python scripts/text_classification.py --dataset <dataset> [options]
```

### Entity recognition
```bash
$ python scripts/entity_recognition.py --dataset <dataset> [options]
```

### Relation extraction
```bash
$ python scripts/relation_extraction.py --dataset <dataset> [options]
```

### Attribute extraction
```bash
$ python scripts/attribute_extraction.py --dataset <dataset> [options]
```


<<<<<<< HEAD
## Future Plans
- [ ] Upgrade `transformers` to a newer version
- [ ] Unify the data interchange format as a dict, i.e., `entry`
- [ ] Reorganize `JsonIO`
- [ ] File names: classification -> cls
- [ ] `sub2ori_idx` for all information extraction decoders
- [ ] Unify the filtering logics in chunk/relation/attribute decoders
- [ ] Memory optimization for large dataset for training PLM
- [ ] More relation extraction models
- [ ] Multihot classification
- [ ] Unify the aggregation interface of pooling and attention
- [ ] Radical-level features
- [ ] Data augmentation
- [ ] Loss increases in later training phases -> LR finder?
=======
## Citation
If you find our code useful, please cite the following papers: 

```
@inproceedings{zhu2023deep,
  title={Deep Span Representations for Named Entity Recognition},
  author={Zhu, Enwei and Liu, Yiyang and Li, Jinpeng},
  booktitle={Findings of the Association for Computational Linguistics: ACL 2023},
  month={jul},
  year={2023},
  address={Toronto, Canada},
  publisher={Association for Computational Linguistics},
  url={https://aclanthology.org/2023.findings-acl.672},
  doi={10.18653/v1/2023.findings-acl.672},
  pages={10565--10582}
}
```

```
@inproceedings{zhu2022boundary,
  title={Boundary Smoothing for Named Entity Recognition},
  author={Zhu, Enwei and Li, Jinpeng},
  booktitle={Proceedings of the 60th Annual Meeting of the Association for Computational Linguistics (Volume 1: Long Papers)},
  month={may},
  year={2022},
  address={Dublin, Ireland},
  publisher={Association for Computational Linguistics},
  url={https://aclanthology.org/2022.acl-long.490},
  doi={10.18653/v1/2022.acl-long.490},
  pages={7096--7108}
}
```

```
@article{zhu2023framework,
  title={A unified framework of medical information annotation and extraction for {C}hinese clinical text},
  author={Zhu, Enwei and Sheng, Qilin and Yang, Huanwan and Liu, Yiyang and Cai, Ting and Li, Jinpeng},
  journal={Artificial Intelligence in Medicine},
  volume={142},
  pages={102573},
  year={2023},
  publisher={Elsevier}
}
```


## References
* Chizat, L., Oyallon, E., and Bach, F. On lazy training in differentiable programming. In *NeurIPS 2019*. 
>>>>>>> b94b94a9
<|MERGE_RESOLUTION|>--- conflicted
+++ resolved
@@ -66,22 +66,6 @@
 ```
 
 
-<<<<<<< HEAD
-## Future Plans
-- [ ] Upgrade `transformers` to a newer version
-- [ ] Unify the data interchange format as a dict, i.e., `entry`
-- [ ] Reorganize `JsonIO`
-- [ ] File names: classification -> cls
-- [ ] `sub2ori_idx` for all information extraction decoders
-- [ ] Unify the filtering logics in chunk/relation/attribute decoders
-- [ ] Memory optimization for large dataset for training PLM
-- [ ] More relation extraction models
-- [ ] Multihot classification
-- [ ] Unify the aggregation interface of pooling and attention
-- [ ] Radical-level features
-- [ ] Data augmentation
-- [ ] Loss increases in later training phases -> LR finder?
-=======
 ## Citation
 If you find our code useful, please cite the following papers: 
 
@@ -129,5 +113,4 @@
 
 
 ## References
-* Chizat, L., Oyallon, E., and Bach, F. On lazy training in differentiable programming. In *NeurIPS 2019*. 
->>>>>>> b94b94a9
+* Chizat, L., Oyallon, E., and Bach, F. On lazy training in differentiable programming. In *NeurIPS 2019*. 