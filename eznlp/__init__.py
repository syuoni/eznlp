--- conflicted
+++ resolved
@@ -3,11 +3,7 @@
 import flair
 flair.device = torch.device('cpu')
 
-<<<<<<< HEAD
-__version__ = '0.2.5rc1nff'
-=======
-__version__ = '0.2.4'
->>>>>>> b94b94a9
+__version__ = '0.2.5'
 
 from .training import auto_device
 
